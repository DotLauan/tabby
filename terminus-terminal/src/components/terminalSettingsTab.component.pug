h3.mb-2 Appearance
.row
    .col-md-6
        .form-group
            .appearance-preview(
                [style.font-family]='config.store.terminal.font',
                [style.font-size]='config.store.terminal.fontSize + "px"',
                [style.background-color]='(config.store.terminal.background == "theme") ? null : config.store.terminal.colorScheme.background',
                [style.color]='config.store.terminal.colorScheme.foreground',
            )
                div
                    span([style.background-color]='config.store.terminal.colorScheme.colors[0]') &nbsp;
                    span([style.background-color]='config.store.terminal.colorScheme.colors[1]') &nbsp;
                    span([style.background-color]='config.store.terminal.colorScheme.colors[2]') &nbsp;
                    span([style.background-color]='config.store.terminal.colorScheme.colors[3]') &nbsp;
                    span([style.background-color]='config.store.terminal.colorScheme.colors[4]') &nbsp;
                    span([style.background-color]='config.store.terminal.colorScheme.colors[5]') &nbsp;
                    span([style.background-color]='config.store.terminal.colorScheme.colors[6]') &nbsp;
                    span([style.background-color]='config.store.terminal.colorScheme.colors[7]') &nbsp;
                    span &nbsp;&nbsp;
                    span([style.color]='config.store.terminal.colorScheme.colors[0]') B
                    span &nbsp;
                    span([style.color]='config.store.terminal.colorScheme.colors[1]') R
                    span &nbsp;
                    span([style.color]='config.store.terminal.colorScheme.colors[2]') G
                    span &nbsp;
                    span([style.color]='config.store.terminal.colorScheme.colors[3]') Y
                    span &nbsp;
                    span([style.color]='config.store.terminal.colorScheme.colors[4]') B
                    span &nbsp;
                    span([style.color]='config.store.terminal.colorScheme.colors[5]') M
                    span &nbsp;
                    span([style.color]='config.store.terminal.colorScheme.colors[6]') T
                    span &nbsp;
                    span([style.color]='config.store.terminal.colorScheme.colors[7]') W
                div
                    span([style.background-color]='config.store.terminal.colorScheme.colors[8]') &nbsp;
                    span([style.background-color]='config.store.terminal.colorScheme.colors[9]') &nbsp;
                    span([style.background-color]='config.store.terminal.colorScheme.colors[10]') &nbsp;
                    span([style.background-color]='config.store.terminal.colorScheme.colors[11]') &nbsp;
                    span([style.background-color]='config.store.terminal.colorScheme.colors[12]') &nbsp;
                    span([style.background-color]='config.store.terminal.colorScheme.colors[13]') &nbsp;
                    span([style.background-color]='config.store.terminal.colorScheme.colors[14]') &nbsp;
                    span([style.background-color]='config.store.terminal.colorScheme.colors[15]') &nbsp;
                    span &nbsp;&nbsp;
                    span([style.color]='config.store.terminal.colorScheme.colors[8]') B
                    span &nbsp;
                    span([style.color]='config.store.terminal.colorScheme.colors[9]') R
                    span &nbsp;
                    span([style.color]='config.store.terminal.colorScheme.colors[10]') G
                    span &nbsp;
                    span([style.color]='config.store.terminal.colorScheme.colors[11]') Y
                    span &nbsp;
                    span([style.color]='config.store.terminal.colorScheme.colors[12]') B
                    span &nbsp;
                    span([style.color]='config.store.terminal.colorScheme.colors[13]') M
                    span &nbsp;
                    span([style.color]='config.store.terminal.colorScheme.colors[14]') T
                    span &nbsp;
                    span([style.color]='config.store.terminal.colorScheme.colors[15]') W
                div
                    span &nbsp;
                div
                    span john@doe-pc
                    span([style.color]='config.store.terminal.colorScheme.colors[1]') $
                    span  ls -l
                div
                    span drwxr-xr-x  1 root 
                    span([style.color]='config.store.terminal.colorScheme.colors[4]') directory
                div
                    span -rw-r--r--  1 root file
                div
                    span -rwxr-xr-x  1 root
                    span([style.color]='config.store.terminal.colorScheme.colors[2]')  executable
                div
                    span -rwxr-xr-x  1 root
                    span([style.color]='config.store.terminal.colorScheme.colors[6]')  sym
                    span  ->
                    span([style.color]='config.store.terminal.colorScheme.colors[1]')  link
                div
                    span &nbsp;
                div
                    span john@doe-pc
                    span([style.color]='config.store.terminal.colorScheme.colors[1]') $
                    span  rm -rf /
                    span([style.background-color]='config.store.terminal.colorScheme.cursor') &nbsp;


    .col-md-6
        .form-group
            label Font
            .row
                .col-8
                    input.form-control(
                        type='text',
                        [ngbTypeahead]='fontAutocomplete',
                        '[(ngModel)]'='config.store.terminal.font',
                        (ngModelChange)='config.save()',
                    )
                .col-4
                    input.form-control(
                        type='number',
                        '[(ngModel)]'='config.store.terminal.fontSize',
                        (ngModelChange)='config.save()',
                    )
            small.form-text.text-muted Font to be used in the terminal

        .form-group(*ngIf='!editingColorScheme')
            label Color scheme
            .input-group
                select.form-control(
                    [compareWith]='equalComparator',
                    '[(ngModel)]'='config.store.terminal.colorScheme',
                    (ngModelChange)='config.save()',
                )
                    option(*ngFor='let scheme of config.store.terminal.customColorSchemes', [ngValue]='scheme') Custom: {{scheme.name}}
                    option(*ngFor='let scheme of colorSchemes', [ngValue]='scheme') {{scheme.name}}
                .input-group-btn
                    button.btn.btn-secondary((click)='editScheme(config.store.terminal.colorScheme)') Edit
                .input-group-btn
                    button.btn.btn-outline-danger(
                        (click)='deleteScheme(config.store.terminal.colorScheme)',
                        *ngIf='isCustomScheme(config.store.terminal.colorScheme)'
                    )
                        i.fa.fa-trash-o

        .form-group(*ngIf='editingColorScheme')
            label Editing
            .input-group
                input.form-control(type='text', '[(ngModel)]'='editingColorScheme.name')
                .input-group-btn
                    button.btn.btn-secondary((click)='saveScheme()') Save
                .input-group-btn
                    button.btn.btn-secondary((click)='cancelEditing()') Cancel


        .form-group(*ngIf='editingColorScheme')
            color-picker(
                '[(model)]'='editingColorScheme.foreground',
                (modelChange)='config.save(); schemeChanged = true',
                title='FG',
            )
            color-picker(
                '[(model)]'='editingColorScheme.background',
                (modelChange)='config.save(); schemeChanged = true',
                title='BG',
            )
            color-picker(
                '[(model)]'='editingColorScheme.cursor',
                (modelChange)='config.save(); schemeChanged = true',
                title='CU',
            )
            color-picker(
                *ngFor='let _ of editingColorScheme.colors; let idx = index; trackBy: colorsTrackBy',
                '[(model)]'='editingColorScheme.colors[idx]',
                (modelChange)='config.save(); schemeChanged = true',
                [title]='idx',
            )

        .d-flex
            .form-group.mr-3
                label Terminal background
                br
                .btn-group(
                    '[(ngModel)]'='config.store.terminal.background',
                    (ngModelChange)='config.save()',
                    ngbRadioGroup
                )
                    label.btn.btn-secondary(ngbButtonLabel)
                        input(
                            type='radio',
                            ngbButton,
                            [value]='"theme"'
                        )
                        | From theme
                    label.btn.btn-secondary(ngbButtonLabel)
                        input(
                            type='radio',
                            ngbButton,
                            [value]='"colorScheme"'
                        )
                        | From colors

            .form-group
                label Cursor shape
                br
                .btn-group(
                    [(ngModel)]='config.store.terminal.cursor',
                    (ngModelChange)='config.save()',
                    ngbRadioGroup
                )
                    label.btn.btn-secondary(ngbButtonLabel)
                        input(
                            type='radio',
                            ngbButton,
                            [value]='"block"'
                        )
                        | █
                    label.btn.btn-secondary(ngbButtonLabel)
                        input(
                            type='radio',
                            ngbButton,
                            [value]='"beam"'
                        )
                        | |
                    label.btn.btn-secondary(ngbButtonLabel)
                        input(
                            type='radio',
                            ngbButton,
                            [value]='"underline"'
                        )
                        | ▁

h3.mt-2.mb-2 Behaviour

.row
    .col-md-6
        .d-flex
            .form-group.mr-3
                label Shell
                select.form-control(
                    '[(ngModel)]'='config.store.terminal.shell',
                    (ngModelChange)='config.save()',
                )
                    option(
                        *ngFor='let shell of shells',
                        [ngValue]='shell.id'
                    ) {{shell.name}}

            .form-group
                label Session persistence
                select.form-control(
                    '[(ngModel)]'='config.store.terminal.persistence',
                    (ngModelChange)='config.save()',
                )
                    option([ngValue]='null') Off
                    option(
                        *ngFor='let provider of persistenceProviders',
                        [ngValue]='provider.id'
                    ) {{provider.displayName}}

        .form-group(*ngIf='config.store.terminal.shell == "custom"')
            label Custom shell
            input.form-control(
                type='text',
                '[(ngModel)]'='config.store.terminal.customShell',
                (ngModelChange)='config.save()',
            )

        .form-group
<<<<<<< HEAD
            label Auto-open a terminal on app start
            br
            .btn-group(
                '[(ngModel)]'='config.store.terminal.autoOpen',
                (ngModelChange)='config.save()',
                ngbRadioGroup
            )
                label.btn.btn-secondary(ngbButtonLabel)
                    input(
                        type='radio',
                        ngbButton,
                        [value]='false'
                    )
                    | Off
                label.btn.btn-secondary(ngbButtonLabel)
                    input(
                        type='radio',
                        ngbButton,
                        [value]='true'
                    )
                    | On
                    
    .col-md-6
=======
            label Working directory
            input.form-control(
                type='text',
                placeholder='Home directory',
                '[(ngModel)]'='config.store.terminal.workingDirectory',
                (ngModelChange)='config.save()',
            )

>>>>>>> e1eb1beb
        .d-flex
            .form-group.mr-3
                label Terminal bell
                br
                .btn-group(
                    '[(ngModel)]'='config.store.terminal.bell',
                    (ngModelChange)='config.save()',
                    ngbRadioGroup
                )
                    label.btn.btn-secondary(ngbButtonLabel)
                        input(
                            type='radio',
                            ngbButton,
                            [value]='"off"'
                        )
                        | Off
                    label.btn.btn-secondary(ngbButtonLabel)
                        input(
                            type='radio',
                            ngbButton,
                            [value]='"visual"'
                        )
                        | Visual
                    label.btn.btn-secondary(ngbButtonLabel)
                        input(
                            type='radio',
                            ngbButton,
                            [value]='"audible"'
                        )
                        | Audible

            .form-group
                label Blink cursor
                br
                .btn-group(
                    '[(ngModel)]'='config.store.terminal.cursorBlink',
                    (ngModelChange)='config.save()',
                    ngbRadioGroup
                )
                    label.btn.btn-secondary(ngbButtonLabel)
                        input(
                            type='radio',
                            ngbButton,
                            [value]='false'
                        )
                        | Off
                    label.btn.btn-secondary(ngbButtonLabel)
                        input(
                            type='radio',
                            ngbButton,
                            [value]='true'
                        )
                        | On

        .d-flex
<<<<<<< HEAD
            .form-group.mr-3
                label Copy on select
                br
                .btn-group(
                    '[(ngModel)]'='config.store.terminal.copyOnSelect',
                    (ngModelChange)='config.save()',
                    ngbRadioGroup
                )
                    label.btn.btn-secondary(ngbButtonLabel)
                        input(
                            type='radio',
                            ngbButton,
                            [value]='false'
                        )
                        | Off
                    label.btn.btn-secondary(ngbButtonLabel)
                        input(
                            type='radio',
                            ngbButton,
                            [value]='true'
                        )
                        | On

            .form-group
                label Right click behaviour
                br
                .btn-group(
                    '[(ngModel)]'='config.store.terminal.rightClick',
=======
            .form-group.mr-3(*ngIf='persistenceProviders.length > 0')
                label Session persistence
                select.form-control(
                    '[(ngModel)]'='config.store.terminal.persistence',
                    (ngModelChange)='config.save()',
                )
                    option([ngValue]='null') Off
                    option(
                        *ngFor='let provider of persistenceProviders',
                        [ngValue]='provider.id'
                    ) {{provider.displayName}}

            .form-group
                label Auto-open a terminal on app start
                br
                .btn-group(
                    '[(ngModel)]'='config.store.terminal.autoOpen',
>>>>>>> e1eb1beb
                    (ngModelChange)='config.save()',
                    ngbRadioGroup
                )
                    label.btn.btn-secondary(ngbButtonLabel)
                        input(
                            type='radio',
                            ngbButton,
<<<<<<< HEAD
                            value='menu'
                        )
                        | Menu
=======
                            [value]='false'
                        )
                        | Off
>>>>>>> e1eb1beb
                    label.btn.btn-secondary(ngbButtonLabel)
                        input(
                            type='radio',
                            ngbButton,
<<<<<<< HEAD
                            value='paste'
                        )
                        | Paste
=======
                            [value]='true'
                        )
                        | On
>>>>>>> e1eb1beb
<|MERGE_RESOLUTION|>--- conflicted
+++ resolved
@@ -248,7 +248,15 @@
             )
 
         .form-group
-<<<<<<< HEAD
+            label Working directory
+            input.form-control(
+                type='text',
+                placeholder='Home directory',
+                '[(ngModel)]'='config.store.terminal.workingDirectory',
+                (ngModelChange)='config.save()',
+            )
+
+        .form-group
             label Auto-open a terminal on app start
             br
             .btn-group(
@@ -271,17 +279,6 @@
                     )
                     | On
                     
-    .col-md-6
-=======
-            label Working directory
-            input.form-control(
-                type='text',
-                placeholder='Home directory',
-                '[(ngModel)]'='config.store.terminal.workingDirectory',
-                (ngModelChange)='config.save()',
-            )
-
->>>>>>> e1eb1beb
         .d-flex
             .form-group.mr-3
                 label Terminal bell
@@ -337,7 +334,6 @@
                         | On
 
         .d-flex
-<<<<<<< HEAD
             .form-group.mr-3
                 label Copy on select
                 br
@@ -366,51 +362,20 @@
                 br
                 .btn-group(
                     '[(ngModel)]'='config.store.terminal.rightClick',
-=======
-            .form-group.mr-3(*ngIf='persistenceProviders.length > 0')
-                label Session persistence
-                select.form-control(
-                    '[(ngModel)]'='config.store.terminal.persistence',
-                    (ngModelChange)='config.save()',
-                )
-                    option([ngValue]='null') Off
-                    option(
-                        *ngFor='let provider of persistenceProviders',
-                        [ngValue]='provider.id'
-                    ) {{provider.displayName}}
-
-            .form-group
-                label Auto-open a terminal on app start
-                br
-                .btn-group(
-                    '[(ngModel)]'='config.store.terminal.autoOpen',
->>>>>>> e1eb1beb
-                    (ngModelChange)='config.save()',
-                    ngbRadioGroup
-                )
-                    label.btn.btn-secondary(ngbButtonLabel)
-                        input(
-                            type='radio',
-                            ngbButton,
-<<<<<<< HEAD
+                    (ngModelChange)='config.save()',
+                    ngbRadioGroup
+                )
+                    label.btn.btn-secondary(ngbButtonLabel)
+                        input(
+                            type='radio',
+                            ngbButton,
                             value='menu'
                         )
                         | Menu
-=======
-                            [value]='false'
-                        )
-                        | Off
->>>>>>> e1eb1beb
-                    label.btn.btn-secondary(ngbButtonLabel)
-                        input(
-                            type='radio',
-                            ngbButton,
-<<<<<<< HEAD
+                    label.btn.btn-secondary(ngbButtonLabel)
+                        input(
+                            type='radio',
+                            ngbButton,
                             value='paste'
                         )
-                        | Paste
-=======
-                            [value]='true'
-                        )
-                        | On
->>>>>>> e1eb1beb
+                        | Paste