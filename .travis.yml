language: node_js
node_js: 11
osx_image: xcode11

stages:
  - Build
  - name: Docs
    if: branch = master

jobs:
  include:
    - stage: 'Build'
      os: osx
<<<<<<< HEAD
      script: ./build/travis.sh
=======
      script: travis_wait ./build/travis.sh
>>>>>>> a07e27ef

    - stage: 'Docs'
      os: linux
      if: branch = master
      script:
        - '[ -z "${encrypted_4e2fb4889ef8_iv}" ] && exit 0 || true'
        - set -e
        - openssl aes-256-cbc -K $encrypted_4e2fb4889ef8_key -iv $encrypted_4e2fb4889ef8_iv -in .travis.ssh.key.enc -out .travis.ssh.key -d
        - eval "$(ssh-agent -s)"
        - chmod 600 .travis.ssh.key
        - ssh-add .travis.ssh.key
        - yarn
        - yarn run docs
        - rsync -e "ssh -o StrictHostKeyChecking=no" -arv docs/api/ root@ajenti.org:/srv/terminus-docs/

dist: xenial
sudo: false

addons:
  apt:
    packages:
    - rpm
    - yarn
    - libsecret-1-dev
    sources:
    - sourceline: 'deb https://dl.yarnpkg.com/debian/ stable main'
      key_url: 'https://dl.yarnpkg.com/debian/pubkey.gpg'


cache:
  directories:
  - $HOME/.cache/electron
  - $HOME/.cache/electron-builder<|MERGE_RESOLUTION|>--- conflicted
+++ resolved
@@ -11,11 +11,7 @@
   include:
     - stage: 'Build'
       os: osx
-<<<<<<< HEAD
-      script: ./build/travis.sh
-=======
       script: travis_wait ./build/travis.sh
->>>>>>> a07e27ef
 
     - stage: 'Docs'
       os: linux
