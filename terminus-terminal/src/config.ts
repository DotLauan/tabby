--- conflicted
+++ resolved
@@ -13,12 +13,9 @@
             cursor: 'block',
             cursorBlink: true,
             customShell: '',
-<<<<<<< HEAD
             rightClick: 'menu',
             copyOnSelect: false,
-=======
             workingDirectory: '',
->>>>>>> e1eb1beb
             colorScheme: {
                 __nonStructural: true,
                 name: 'Material',
