--- conflicted
+++ resolved
@@ -13,7 +13,6 @@
     "watch": "webpack --progress --color --watch"
   },
   "dependencies": {
-<<<<<<< HEAD
     "@angular/animations": "9.1.4",
     "@angular/common": "9.1.4",
     "@angular/compiler": "9.1.4",
@@ -21,17 +20,7 @@
     "@angular/forms": "9.1.4",
     "@angular/platform-browser": "9.1.4",
     "@angular/platform-browser-dynamic": "9.1.4",
-    "@ng-bootstrap/ng-bootstrap": "^6.0.2",
-=======
-    "@angular/animations": "9.1.2",
-    "@angular/common": "9.1.2",
-    "@angular/compiler": "9.1.2",
-    "@angular/core": "9.1.2",
-    "@angular/forms": "9.1.2",
-    "@angular/platform-browser": "9.1.2",
-    "@angular/platform-browser-dynamic": "9.1.2",
     "@ng-bootstrap/ng-bootstrap": "^6.1.0",
->>>>>>> 063caf3b
     "devtron": "1.4.0",
     "electron-config": "2.0.0",
     "electron-debug": "^3.0.1",
