{
  "name": "terminus",
  "description": "A terminal for a modern age",
  "repository": "https://github.com/eugeny/terminus",
  "author": {
    "name": "Eugene Pankov",
    "email": "e@ajenti.org"
  },
  "main": "dist/main.js",
  "version": "1.0.0-alpha.1",
  "scripts": {
    "build": "webpack --progress --color --display-modules",
    "watch": "webpack --progress --color --watch"
  },
  "dependencies": {
    "@angular/animations": "7.2.8",
    "@angular/common": "7.2.8",
    "@angular/compiler": "7.2.8",
    "@angular/core": "7.2.8",
    "@angular/forms": "7.2.8",
    "@angular/platform-browser": "7.2.8",
    "@angular/platform-browser-dynamic": "7.2.8",
    "@ng-bootstrap/ng-bootstrap": "^4.2.0",
    "devtron": "1.4.0",
    "fontmanager-redux": "0.3.2",
    "electron-config": "2.0.0",
    "electron-debug": "^3.0.1",
    "electron-is-dev": "1.1.0",
    "electron-updater": "^4.0.6",
    "js-yaml": "3.13.1",
    "keytar": "^4.13.0",
    "mz": "^2.7.0",
    "ngx-toastr": "^10.0.4",
<<<<<<< HEAD
    "node-pty": "^0.9.0-beta19",
    "npm": "6.9.0",
=======
    "node-pty": "^0.9.0-beta22",
    "npm": "~6.9.0",
>>>>>>> e8fc4766
    "path": "0.12.7",
    "rxjs": "^6.5.2",
    "rxjs-compat": "^6.5.2",
    "yargs": "^13.3.0",
    "zone.js": "^0.8.29"
  },
  "optionalDependencies": {
    "macos-native-processlist": "^1.0.1",
    "windows-blurbehind": "^1.0.1",
    "windows-native-registry": "^1.0.14",
    "windows-process-tree": "^0.2.4",
    "windows-swca": "^2.0.2"
  },
  "devDependencies": {
    "@types/mz": "0.0.32"
  }
}<|MERGE_RESOLUTION|>--- conflicted
+++ resolved
@@ -31,13 +31,8 @@
     "keytar": "^4.13.0",
     "mz": "^2.7.0",
     "ngx-toastr": "^10.0.4",
-<<<<<<< HEAD
-    "node-pty": "^0.9.0-beta19",
+    "node-pty": "^0.9.0-beta22",
     "npm": "6.9.0",
-=======
-    "node-pty": "^0.9.0-beta22",
-    "npm": "~6.9.0",
->>>>>>> e8fc4766
     "path": "0.12.7",
     "rxjs": "^6.5.2",
     "rxjs-compat": "^6.5.2",
