--- conflicted
+++ resolved
@@ -27,13 +27,8 @@
     "file-loader": "^0.11.2",
     "slug": "^0.9.3",
     "uuid": "^3.3.2",
-<<<<<<< HEAD
-    "xterm": "3.10.1",
-    "xterm-addon-ligatures": "^0.1.0-beta-2"
-=======
     "xterm": "3.13.0-beta1",
     "xterm-addon-ligatures-tmp": "^0.1.0-beta-1"
->>>>>>> d42e070e
   },
   "peerDependencies": {
     "@angular/common": "4.0.1",
