import { Frontend, SearchOptions } from './frontend'
import { Terminal, ITheme } from 'xterm'
import { getCSSFontFamily } from '../utils'
import { FitAddon } from 'xterm-addon-fit'
import { enableLigatures } from 'xterm-addon-ligatures'
import { SearchAddon } from 'xterm-addon-search'
import { WebglAddon } from 'xterm-addon-webgl'
import './xterm.css'
import deepEqual from 'deep-equal'
import { Attributes } from 'xterm/src/common/buffer/Constants'
import { AttributeData } from 'xterm/src/common/buffer/AttributeData'
import { CellData } from 'xterm/src/common/buffer/CellData'

const COLOR_NAMES = [
    'black', 'red', 'green', 'yellow', 'blue', 'magenta', 'cyan', 'white',
    'brightBlack', 'brightRed', 'brightGreen', 'brightYellow', 'brightBlue', 'brightMagenta', 'brightCyan', 'brightWhite',
]

/** @hidden */
export class XTermFrontend extends Frontend {
    enableResizing = true
    protected xtermCore: any
    protected enableWebGL = false
    private xterm: Terminal
    private configuredFontSize = 0
    private zoom = 0
    private resizeHandler: () => void
    private configuredTheme: ITheme = {}
    private copyOnSelect = false
    private search = new SearchAddon()
    private fitAddon = new FitAddon()
    private opened = false

    constructor () {
        super()
        this.xterm = new Terminal({
            allowTransparency: true,
        })
        this.xtermCore = (this.xterm as any)._core

        this.xterm.onData(data => {
            this.input.next(data)
        })
        this.xterm.onResize(({ cols, rows }) => {
            this.resize.next({ rows, columns: cols })
        })
        this.xterm.onTitleChange(title => {
            this.title.next(title)
        })
        this.xterm.onSelectionChange(() => {
            if (this.copyOnSelect) {
                this.copySelection()
            }
        })
        this.xterm.loadAddon(this.fitAddon)

        const keyboardEventHandler = (name: string, event: KeyboardEvent) => {
            this.hotkeysService.pushKeystroke(name, event)
            let ret = true
            if (this.hotkeysService.getCurrentPartiallyMatchedHotkeys().length !== 0) {
                event.stopPropagation()
                event.preventDefault()
                ret = false
            }
            this.hotkeysService.processKeystrokes()
            this.hotkeysService.emitKeyEvent(event)

            return ret
        }

        this.xterm.attachCustomKeyEventHandler((event: KeyboardEvent) => {
            if (event.getModifierState('Meta') && event.key.toLowerCase() === 'v') {
                event.preventDefault()
                return false
            }
            if (event.getModifierState('Meta') && event.key.startsWith('Arrow')) {
                return false
            }

            return keyboardEventHandler('keydown', event)
        })

        this.xtermCore._scrollToBottom = this.xtermCore.scrollToBottom.bind(this.xtermCore)
        this.xtermCore.scrollToBottom = () => null

        this.resizeHandler = () => {
            try {
                if (this.xtermCore.element && getComputedStyle(this.xtermCore.element).getPropertyValue('height') !== 'auto') {
<<<<<<< HEAD

                    let t = window.getComputedStyle(this.xtermCore.element.parentElement)
                    let r = parseInt(t.getPropertyValue("height"))
                    let n = Math.max(0, parseInt(t.getPropertyValue("width")))
                    let o = window.getComputedStyle(this.xtermCore.element)
                    let i = r - (parseInt(o.getPropertyValue("padding-top")) + parseInt(o.getPropertyValue("padding-bottom")))
                    let l = n - (parseInt(o.getPropertyValue("padding-right")) + parseInt(o.getPropertyValue("padding-left"))) - this.xtermCore.viewport.scrollBarWidth
                    let actualCellWidth = this.xtermCore._renderService.dimensions.actualCellWidth || 9;
                    let actualCellHeight = this.xtermCore._renderService.dimensions.actualCellHeight || 17;
                    let cols = Math.floor(l / actualCellWidth)
                    let rows = Math.floor(i / actualCellHeight);

                    console.log("resizing to: ", cols, rows);
                    this.xterm.resize(cols, rows);
=======
                    this.fitAddon.fit()
>>>>>>> 35984ab6
                }
            } catch (e) {
                // tends to throw when element wasn't shown yet
                console.warn('Could not resize xterm', e)
            }
        }

        this.xtermCore._keyUp = (e: KeyboardEvent) => {
            this.xtermCore.updateCursorStyle(e)
            keyboardEventHandler('keyup', e)
        }
    }

    attach (host: HTMLElement): void {
        this.xterm.open(host)
        this.opened = true

        if (this.enableWebGL) {
            this.xterm.loadAddon(new WebglAddon())
        }

        if (this.configService.store.terminal.ligatures) {
            enableLigatures(this.xterm)
        }

        this.ready.next(null)
        this.ready.complete()

        this.xterm.loadAddon(this.search)

        window.addEventListener('resize', this.resizeHandler)

        this.resizeHandler()

        host.addEventListener('dragOver', (event: any) => this.dragOver.next(event))
        host.addEventListener('drop', event => this.drop.next(event))

        host.addEventListener('mousedown', event => this.mouseEvent.next(event as MouseEvent))
        host.addEventListener('mouseup', event => this.mouseEvent.next(event as MouseEvent))
        host.addEventListener('mousewheel', event => this.mouseEvent.next(event as MouseEvent))

        const ro = new window['ResizeObserver'](() => this.resizeHandler())
        ro.observe(host)
    }

    detach (_host: HTMLElement): void {
        window.removeEventListener('resize', this.resizeHandler)
    }

    getSelection (): string {
        return this.xterm.getSelection()
    }

    copySelection (): void {
        require('electron').remote.clipboard.write({
            text: this.getSelection(),
            html: this.getSelectionAsHTML(),
        })
    }

    clearSelection (): void {
        this.xterm.clearSelection()
    }

    focus (): void {
        setTimeout(() => this.xterm.focus())
    }

    write (data: string): void {
        this.xterm.write(data)
    }

    clear (): void {
        this.xterm.clear()
    }

    visualBell (): void {
        this.xtermCore.bell()
    }

    scrollToBottom (): void {
        this.xtermCore._scrollToBottom()
    }

    configure (): void {
        const config = this.configService.store

        setImmediate(() => {
            if (this.xterm.cols && this.xterm.rows && this.xtermCore.charMeasure) {
                if (this.xtermCore.charMeasure) {
                    this.xtermCore.charMeasure.measure(this.xtermCore.options)
                }
                if (this.xtermCore.renderer) {
                    this.xtermCore.renderer._updateDimensions()
                }
                this.resizeHandler()
            }
        })

        this.xterm.setOption('fontFamily', getCSSFontFamily(config.terminal.font))
        this.xterm.setOption('bellStyle', config.terminal.bell)
        this.xterm.setOption('cursorStyle', {
            beam: 'bar',
        }[config.terminal.cursor] || config.terminal.cursor)
        this.xterm.setOption('cursorBlink', config.terminal.cursorBlink)
        this.xterm.setOption('macOptionIsMeta', config.terminal.altIsMeta)
        this.xterm.setOption('scrollback', 100000)
        this.configuredFontSize = config.terminal.fontSize
        this.setFontSize()

        this.copyOnSelect = config.terminal.copyOnSelect

        const theme: ITheme = {
            foreground: config.terminal.colorScheme.foreground,
            background: config.terminal.background === 'colorScheme' ? config.terminal.colorScheme.background : config.appearance.vibrancy ? 'transparent' : this.themesService.findCurrentTheme().terminalBackground,
            cursor: config.terminal.colorScheme.cursor,
        }

        for (let i = 0; i < COLOR_NAMES.length; i++) {
            theme[COLOR_NAMES[i]] = config.terminal.colorScheme.colors[i]
        }

        if (this.xtermCore._colorManager && !deepEqual(this.configuredTheme, theme)) {
            this.xterm.setOption('theme', theme)
            this.configuredTheme = theme
        }

        if (this.opened && config.terminal.ligatures) {
            enableLigatures(this.xterm)
        }
    }

    setZoom (zoom: number): void {
        this.zoom = zoom
        this.setFontSize()
    }

    findNext (term: string, searchOptions?: SearchOptions): boolean {
        return this.search.findNext(term, searchOptions)
    }

    findPrevious (term: string, searchOptions?: SearchOptions): boolean {
        return this.search.findPrevious(term, searchOptions)
    }

    private setFontSize () {
        this.xterm.setOption('fontSize', this.configuredFontSize * Math.pow(1.1, this.zoom))
        this.resizeHandler()
    }

    private getSelectionAsHTML (): string {
        let html = `<div style="font-family: '${this.configService.store.terminal.font}', monospace; white-space: pre">`
        const selection = this.xterm.getSelectionPosition()
        if (!selection) {
            return null
        }
        if (selection.startRow === selection.endRow) {
            html += this.getLineAsHTML(selection.startRow, selection.startColumn, selection.endColumn)
        } else {
            html += this.getLineAsHTML(selection.startRow, selection.startColumn, this.xterm.cols)
            for (let y = selection.startRow + 1; y < selection.endRow; y++) {
                html += this.getLineAsHTML(y, 0, this.xterm.cols)
            }
            html += this.getLineAsHTML(selection.endRow, 0, selection.endColumn)
        }
        html += '</div>'
        return html
    }

    private getHexColor (mode: number, color: number): string {
        if (mode === Attributes.CM_RGB) {
            const rgb = AttributeData.toColorRGB(color)
            return rgb.map(x => x.toString(16).padStart(2, '0')).join('')
        }
        if (mode === Attributes.CM_P16 || mode === Attributes.CM_P256) {
            return this.configService.store.terminal.colorScheme.colors[color]
        }
        return 'transparent'
    }

    private getLineAsHTML (y: number, start: number, end: number): string {
        let html = '<div>'
        let lastStyle = null
        const line = (this.xterm.buffer.getLine(y) as any)._line
        const cell = new CellData()
        for (let i = start; i < end; i++) {
            line.loadCell(i, cell)
            const fg = this.getHexColor(cell.getFgColorMode(), cell.getFgColor())
            const bg = this.getHexColor(cell.getBgColorMode(), cell.getBgColor())
            const style = `color: ${fg}; background: ${bg}; font-weight: ${cell.isBold() ? 'bold' : 'normal'}; font-style: ${cell.isItalic() ? 'italic' : 'normal'}; text-decoration: ${cell.isUnderline() ? 'underline' : 'none'}`
            if (style !== lastStyle) {
                if (lastStyle !== null) {
                    html += '</span>'
                }
                html += `<span style="${style}">`
                lastStyle = style
            }
            html += line.getString(i) || ' '
        }
        html += '</span></div>'
        return html
    }
}

/** @hidden */
export class XTermWebGLFrontend extends XTermFrontend {
    protected enableWebGL = true
}<|MERGE_RESOLUTION|>--- conflicted
+++ resolved
@@ -86,8 +86,6 @@
         this.resizeHandler = () => {
             try {
                 if (this.xtermCore.element && getComputedStyle(this.xtermCore.element).getPropertyValue('height') !== 'auto') {
-<<<<<<< HEAD
-
                     let t = window.getComputedStyle(this.xtermCore.element.parentElement)
                     let r = parseInt(t.getPropertyValue("height"))
                     let n = Math.max(0, parseInt(t.getPropertyValue("width")))
@@ -101,9 +99,6 @@
 
                     console.log("resizing to: ", cols, rows);
                     this.xterm.resize(cols, rows);
-=======
-                    this.fitAddon.fit()
->>>>>>> 35984ab6
                 }
             } catch (e) {
                 // tends to throw when element wasn't shown yet
