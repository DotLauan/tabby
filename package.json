--- conflicted
+++ resolved
@@ -7,11 +7,7 @@
     "@types/node": "^12.7.5",
     "@types/webpack-env": "1.13.9",
     "@typescript-eslint/eslint-plugin": "^2.3.0",
-<<<<<<< HEAD
-    "@typescript-eslint/parser": "^2.2.0",
-=======
     "@typescript-eslint/parser": "^2.3.0",
->>>>>>> f74edad7
     "apply-loader": "2.0.0",
     "awesome-typescript-loader": "^5.0.0",
     "core-js": "^3.2.0",
